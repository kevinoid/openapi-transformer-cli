{
  "name": "@kevinoid/openapi-transformer-cli",
  "version": "0.0.1",
  "description": "Transform OpenAPI documents from the command line.",
  "keywords": [
    "cli",
    "openapi",
    "swagger"
  ],
  "license": "MIT",
  "homepage": "https://github.com/kevinoid/openapi-transformer-cli",
  "bugs": "https://github.com/kevinoid/openapi-transformer-cli/issues",
  "author": "Kevin Locke <kevin@kevinlocke.name>",
  "repository": {
    "type": "git",
    "url": "https://github.com/kevinoid/openapi-transformer-cli.git"
  },
  "type": "module",
  "files": [
    "*.js",
    "bin/",
    "lib/",
    "!**/.*"
  ],
  "exports": {
    ".": "./index.js",
    "./package.json": "./package.json"
  },
  "bin": {
    "openapi-transformer": "bin/openapi-transformer.js"
  },
  "//": "All scripts should run in POSIX sh and Windows cmd.exe",
  "scripts": {
    "changelog": "conventional-changelog -p angular -i CHANGELOG.md -s -u",
    "clean": "rimraf coverage && rimraf doc",
    "doc": "npm run doc-js && npm run doc-spec",
    "doc-js": "rimraf doc/api && jsdoc -c jsdoc.conf.json .",
    "doc-spec": "rimraf doc/spec && mkdir doc/spec && mocha --reporter doc --recursive test | nodecat doc-src/spec/header.xhtml - doc-src/spec/footer.xhtml > doc/spec/index.xhtml",
    "lint": "npm run lint-js && npm run lint-doc",
    "lint-doc": "jsdoc -t templates/silent -c jsdoc-lint.conf.json . && echo JSDoc passed.",
    "lint-js": "eslint --report-unused-disable-directives . && echo ESLint passed.",
    "postpublish": "git -C doc push && git push --follow-tags origin main gh-pages && echo Remember to update GitHub Releases from CHANGELOG.md",
    "postversion": "rimraf doc && git clone -b gh-pages -l -q . doc && npm run doc && git -C doc add . && git -C doc commit -n -m \"Docs for v$npm_package_version\"",
    "preversion": "npm run test-cov && c8 check-coverage --statements 95 && depcheck --ignore-dirs doc && david && git-branch-is main && hub-ci-status -vv --wait",
    "start": "supervisor --quiet --no-restart-on exit --extensions js,json --ignore test --poll-interval 2000 server.js",
    "test": "npm run lint && npm run test-unit",
    "test-cov": "npm run lint && npm run test-unit-cov",
    "test-unit": "npm run test-unit:no-meta-resolve && npm run test-unit:meta-resolve",
    "test-unit:meta-resolve": "node --experimental-import-meta-resolve --throw-deprecation --unhandled-rejections=strict node_modules/mocha/bin/mocha --parallel --recursive test",
    "test-unit:no-meta-resolve": "node --throw-deprecation --unhandled-rejections=strict node_modules/mocha/bin/mocha --parallel --recursive test",
    "test-unit-cov": "c8 --reporter=lcov --reporter=text npm run test-unit",
    "upload-cov": "codecov < ./coverage/lcov.info && coveralls < ./coverage/lcov.info",
    "version": "npm run changelog && echo && echo === Please edit CHANGELOG.md as desired, then exit === && echo && \"${npm_config_shell:-${SHELL:-bash}}\" && git commit -m \"Update CHANGELOG.md for $npm_package_version\" CHANGELOG.md",
    "version-deps": "npm install conventional-changelog-cli david depcheck git-branch-is hub-ci-status"
  },
  "dependencies": {
    "commander": "^7.0.0",
    "js-yaml": "^4.0.0",
    "json-replace-exponentials": "^0.1.0"
  },
  "devDependencies": {
<<<<<<< HEAD
    "@kevinoid/assert-shim": "^0.1.0",
    "@kevinoid/eslint-config": "^17.1.0",
=======
    "@kevinoid/eslint-config": "^18.0.0",
>>>>>>> fcb8e4e7
    "c8": "^7.0.0",
    "codecov": "^3.0.0",
    "coveralls": "^3.0.0",
    "eslint": "^7.17.0",
    "eslint-config-airbnb-base": "^14.2.0",
    "eslint-plugin-import": "^2.18.2",
    "eslint-plugin-jsdoc": "^34.0.0",
    "eslint-plugin-node": "^11.0.0",
    "eslint-plugin-promise": "^5.1.0",
    "eslint-plugin-unicorn": "^32.0.0",
    "jsdoc": "^3.6.0",
    "mocha": "^8.3.0",
    "nodecat": "^2.0.0",
    "relateurl": "^0.2.7",
    "rimraf": "^3.0.0"
  },
  "engines": {
    "node": "^12.20 || >=14.13.1",
    "npm": ">=1.3.7"
  },
  "david": {
    "//": "ESLint packages must be updated together.  Only warn about @kevinoid/eslint-config",
    "ignore": [
      "eslint",
      "eslint-config-airbnb-base",
      "eslint-plugin-import",
      "eslint-plugin-jsdoc",
      "eslint-plugin-node",
      "eslint-plugin-promise",
      "eslint-plugin-unicorn"
    ]
  },
  "mocha": {
    "checkLeaks": true,
    "exit": false
  },
  "c8": {
    "exclude": [
      "test",
      "test-lib"
    ]
  }
}<|MERGE_RESOLUTION|>--- conflicted
+++ resolved
@@ -59,12 +59,8 @@
     "json-replace-exponentials": "^0.1.0"
   },
   "devDependencies": {
-<<<<<<< HEAD
     "@kevinoid/assert-shim": "^0.1.0",
-    "@kevinoid/eslint-config": "^17.1.0",
-=======
     "@kevinoid/eslint-config": "^18.0.0",
->>>>>>> fcb8e4e7
     "c8": "^7.0.0",
     "codecov": "^3.0.0",
     "coveralls": "^3.0.0",
