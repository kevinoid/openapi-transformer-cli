{
  "name": "@kevinoid/openapi-transformer-cli",
  "version": "0.0.1",
  "description": "Transform OpenAPI documents from the command line.",
  "keywords": [
    "cli",
    "openapi",
    "swagger"
  ],
  "license": "MIT",
  "homepage": "https://github.com/kevinoid/openapi-transformer-cli",
  "bugs": "https://github.com/kevinoid/openapi-transformer-cli/issues",
  "author": "Kevin Locke <kevin@kevinlocke.name>",
  "repository": {
    "type": "git",
    "url": "https://github.com/kevinoid/openapi-transformer-cli.git"
  },
  "type": "module",
  "files": [
    "*.js",
    "bin/",
    "lib/",
    "!**/.*"
  ],
  "exports": {
    ".": "./index.js",
    "./package.json": "./package.json"
  },
  "bin": {
    "openapi-transformer": "index.js"
  },
  "//": "All scripts should run in POSIX sh and Windows cmd.exe",
  "scripts": {
    "changelog": "conventional-changelog -p angular -i CHANGELOG.md -s -u",
    "clean": "rimraf coverage && rimraf doc",
    "doc": "npm run doc-js && npm run doc-spec",
    "doc-js": "rimraf doc/api && jsdoc -c jsdoc.conf.json .",
    "doc-spec": "rimraf doc/spec && mkdir doc/spec && mocha --reporter doc --recursive test | nodecat doc-src/spec/header.xhtml - doc-src/spec/footer.xhtml > doc/spec/index.xhtml",
    "lint": "npm run lint-js && npm run lint-doc",
    "lint-doc": "jsdoc -t templates/silent -c jsdoc-lint.conf.json . && echo JSDoc passed.",
    "lint-js": "eslint --report-unused-disable-directives . && echo ESLint passed.",
    "postpublish": "git -C doc push && git push --follow-tags origin main gh-pages && echo Remember to update GitHub Releases from CHANGELOG.md",
    "postversion": "rimraf doc && git clone -b gh-pages -l -q . doc && npm run doc && git -C doc add . && git -C doc commit -n -m \"Docs for v$npm_package_version\"",
    "preversion": "npm run test-cov && c8 check-coverage --statements 95 && depcheck --ignore-dirs doc && david && git-branch-is main && hub-ci-status -vv --wait",
    "start": "supervisor --quiet --no-restart-on exit --extensions js,json --ignore test --poll-interval 2000 server.js",
    "test": "npm run lint && npm run test-unit",
    "test-cov": "npm run lint && npm run test-unit-cov",
    "test-unit": "node --throw-deprecation --unhandled-rejections=strict node_modules/mocha/bin/mocha --parallel --recursive test",
    "test-unit-cov": "c8 --reporter=lcov --reporter=text npm run test-unit",
    "upload-cov": "codecov < ./coverage/lcov.info && coveralls < ./coverage/lcov.info",
    "version": "npm run changelog && echo && echo === Please edit CHANGELOG.md as desired, then exit === && echo && \"${npm_config_shell:-${SHELL:-bash}}\" && git commit -m \"Update CHANGELOG.md for $npm_package_version\" CHANGELOG.md",
    "version-deps": "npm install conventional-changelog-cli david depcheck git-branch-is hub-ci-status"
  },
  "dependencies": {
<<<<<<< HEAD
    "commander": "^7.0.0",
    "js-yaml": "^4.0.0",
    "json-replace-exponentials": "^0.1.0"
  },
  "devDependencies": {
    "@kevinoid/assert-shim": "^0.1.0",
    "@kevinoid/eslint-config": "^17.0.0",
=======
    "commander": "^7.0.0"
  },
  "devDependencies": {
    "@kevinoid/eslint-config": "^17.1.0",
>>>>>>> 9206b6c9
    "c8": "^7.0.0",
    "codecov": "^3.0.0",
    "coveralls": "^3.0.0",
    "eslint": "^7.17.0",
    "eslint-config-airbnb-base": "^14.2.0",
    "eslint-plugin-import": "^2.18.2",
    "eslint-plugin-jsdoc": "^33.0.0",
    "eslint-plugin-node": "^11.0.0",
    "eslint-plugin-promise": "^5.1.0",
    "eslint-plugin-unicorn": "^31.0.0",
    "jsdoc": "^3.6.0",
    "mocha": "^8.3.0",
    "nodecat": "^2.0.0",
    "rimraf": "^3.0.0"
  },
  "engines": {
    "node": ">=12.20 || >=14.13.1",
    "npm": ">=1.3.7"
  },
  "david": {
    "//": "ESLint packages must be updated together.  Only warn about @kevinoid/eslint-config",
    "ignore": [
      "eslint",
      "eslint-config-airbnb-base",
      "eslint-plugin-import",
      "eslint-plugin-jsdoc",
      "eslint-plugin-node",
      "eslint-plugin-promise",
      "eslint-plugin-unicorn"
    ]
  },
  "mocha": {
    "checkLeaks": true,
    "exit": false
  },
  "c8": {
    "exclude": [
      "test",
      "test-lib"
    ]
  }
}<|MERGE_RESOLUTION|>--- conflicted
+++ resolved
@@ -27,7 +27,7 @@
     "./package.json": "./package.json"
   },
   "bin": {
-    "openapi-transformer": "index.js"
+    "openapi-transformer": "bin/openapi-transformer.js"
   },
   "//": "All scripts should run in POSIX sh and Windows cmd.exe",
   "scripts": {
@@ -52,20 +52,13 @@
     "version-deps": "npm install conventional-changelog-cli david depcheck git-branch-is hub-ci-status"
   },
   "dependencies": {
-<<<<<<< HEAD
     "commander": "^7.0.0",
     "js-yaml": "^4.0.0",
     "json-replace-exponentials": "^0.1.0"
   },
   "devDependencies": {
     "@kevinoid/assert-shim": "^0.1.0",
-    "@kevinoid/eslint-config": "^17.0.0",
-=======
-    "commander": "^7.0.0"
-  },
-  "devDependencies": {
     "@kevinoid/eslint-config": "^17.1.0",
->>>>>>> 9206b6c9
     "c8": "^7.0.0",
     "codecov": "^3.0.0",
     "coveralls": "^3.0.0",
